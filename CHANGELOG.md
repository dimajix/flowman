--- conflicted
+++ resolved
@@ -1,14 +1,10 @@
-<<<<<<< HEAD
-# Version 0.10.3
+# Version 0.11
+* Add support for Spark 3.0 preview
+* Remove HBase plugin
 * Add optional 'filter' to 'readRelation' mapping
 
 # Version 0.10.2
 * Improve Impala catalog support
-=======
-# Version 0.11
-* Add support for Spark 3.0 preview
-* Remove HBase plugin
->>>>>>> da1f6afa
 
 # Version 0.10.1
 * Add 'error' output to 'extractJson' mapping
