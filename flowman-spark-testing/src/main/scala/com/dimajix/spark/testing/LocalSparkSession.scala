/*
 * Copyright 2018 Kaya Kupferschmidt
 *
 * Licensed under the Apache License, Version 2.0 (the "License");
 * you may not use this file except in compliance with the License.
 * You may obtain a copy of the License at
 *
 *   http://www.apache.org/licenses/LICENSE-2.0
 *
 * Unless required by applicable law or agreed to in writing, software
 * distributed under the License is distributed on an "AS IS" BASIS,
 * WITHOUT WARRANTIES OR CONDITIONS OF ANY KIND, either express or implied.
 * See the License for the specific language governing permissions and
 * limitations under the License.
 */

package com.dimajix.spark.testing

import java.io.File

import scala.util.Try

import org.apache.hadoop.hive.conf.HiveConf
import org.apache.hadoop.hive.conf.HiveConf.ConfVars
import org.apache.spark.SparkConf
import org.apache.spark.SparkContext
import org.apache.spark.sql.SparkSession
import org.scalatest.Suite


trait LocalSparkSession extends LocalTempDir { this:Suite =>
    var spark: SparkSession = _
    var sc: SparkContext = _
    val conf = new SparkConf(false)

    val hiveSupported: Boolean = Try {
          org.apache.hadoop.hive.shims.ShimLoader.getMajorVersion
          true
        }.getOrElse(false)

    override def beforeAll() : Unit = {
        super.beforeAll()

        val builder = SparkSession.builder()
            .master("local[4]")
            .config("spark.ui.enabled", "false")
            .config("spark.sql.shuffle.partitions", "8")

        val localMetastorePath = new File(tempDir, "metastore").getCanonicalPath
        val localWarehousePath = new File(tempDir, "wharehouse").getCanonicalPath
        val checkpointPath  = new File(tempDir, "checkpoints").getCanonicalPath
        val streamingCheckpointPath  = new File(tempDir, "streamingCheckpoints").getCanonicalPath

<<<<<<< HEAD
        // Test Hive support
        val supportsHive = Try {
            org.apache.hadoop.hive.shims.ShimLoader.getMajorVersion
            true
        }.getOrElse(false)

        // Only enable Hive support when it actually works. Currently Spark 2.x will not support Hadoop 3.x
        if (supportsHive) {
=======
        // Only enable Hive support when it actually works. Currently Spark 2.x will not support Hadoop 3.x
        if (hiveSupported) {
>>>>>>> 0e4c4ff6
            // We have to mask all properties in hive-site.xml that relates to metastore
            // data source as we used a local metastore here.
            val hiveConfVars = HiveConf.ConfVars.values()
            hiveConfVars.foreach { confvar =>
                if (confvar.varname.contains("datanucleus") ||
                    confvar.varname.contains("jdo")) {
                    builder.config(confvar.varname, confvar.getDefaultExpr())
                }
            }
            builder.config("javax.jdo.option.ConnectionURL", s"jdbc:derby:;databaseName=$localMetastorePath;create=true")
                .config("datanucleus.rdbms.datastoreAdapterClassName", "org.datanucleus.store.rdbms.adapter.DerbyAdapter")
                .config(ConfVars.METASTOREURIS.varname, "")
                .enableHiveSupport()
        }

        builder.config("spark.sql.streaming.checkpointLocation", streamingCheckpointPath.toString)
            .config("spark.sql.warehouse.dir", localWarehousePath)
            .config(conf)
        spark = builder.getOrCreate()
        spark.sparkContext.setLogLevel("WARN")
        sc = spark.sparkContext
        sc.setCheckpointDir(checkpointPath)

        // Perform one Spark operation, this help to fix some race conditions with frequent setup/teardown
        spark.emptyDataFrame.count()
    }

    override def afterAll() : Unit = {
        if (spark != null) {
            spark.stop()
            spark = null
            sc = null
        }

        super.afterAll()
    }
}<|MERGE_RESOLUTION|>--- conflicted
+++ resolved
@@ -51,19 +51,8 @@
         val checkpointPath  = new File(tempDir, "checkpoints").getCanonicalPath
         val streamingCheckpointPath  = new File(tempDir, "streamingCheckpoints").getCanonicalPath
 
-<<<<<<< HEAD
-        // Test Hive support
-        val supportsHive = Try {
-            org.apache.hadoop.hive.shims.ShimLoader.getMajorVersion
-            true
-        }.getOrElse(false)
-
-        // Only enable Hive support when it actually works. Currently Spark 2.x will not support Hadoop 3.x
-        if (supportsHive) {
-=======
         // Only enable Hive support when it actually works. Currently Spark 2.x will not support Hadoop 3.x
         if (hiveSupported) {
->>>>>>> 0e4c4ff6
             // We have to mask all properties in hive-site.xml that relates to metastore
             // data source as we used a local metastore here.
             val hiveConfVars = HiveConf.ConfVars.values()
